--- conflicted
+++ resolved
@@ -95,36 +95,7 @@
     var placeToSave by remember { mutableStateOf(place) }
 
     // Place details content
-<<<<<<< HEAD
     Column {
-=======
-    Column(
-        modifier = Modifier
-            .fillMaxWidth()
-            .padding(
-                start = dimensionResource(dimen.padding),
-                end = dimensionResource(dimen.padding),
-            )
-            .verticalScroll(rememberScrollState())
-            .onGloballyPositioned { coordinates ->
-                val heightInDp = with(density) { coordinates.size.height.toDp() }
-                onPeekHeightChange(heightInDp)
-            },
-    ) {
-        // Place name and type
-        Text(
-            text = displayedPlace.name,
-            style = MaterialTheme.typography.headlineSmall,
-            fontWeight = FontWeight.Bold
-        )
-
-        Text(
-            text = displayedPlace.description,
-            style = MaterialTheme.typography.bodyLarge,
-            color = MaterialTheme.colorScheme.onSurfaceVariant,
-            modifier = Modifier.padding(top = 4.dp)
-        )
->>>>>>> b901c5db
 
         Column(
             modifier = Modifier
@@ -147,7 +118,7 @@
             )
 
             Text(
-                text = displayedPlace.type,
+                text = displayedPlace.description,
                 style = MaterialTheme.typography.bodyLarge,
                 color = MaterialTheme.colorScheme.onSurfaceVariant,
                 modifier = Modifier.padding(top = 4.dp)
