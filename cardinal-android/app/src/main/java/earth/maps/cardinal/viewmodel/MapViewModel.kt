--- conflicted
+++ resolved
@@ -168,12 +168,7 @@
                     .toMap()
             onMapPoiClick(
                 convertFeatureToPlace(
-<<<<<<< HEAD
-                    feature,
-                    description = locationRepository.mapOsmTagsToDescription(properties)
-=======
-                    feature, description = context.getString(R.string.point_of_interest)
->>>>>>> 368de6f2
+                    feature, description = locationRepository.mapOsmTagsToDescription(properties)
                 )
             )
         } else {
