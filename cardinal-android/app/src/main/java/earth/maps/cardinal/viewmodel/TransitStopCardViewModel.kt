--- conflicted
+++ resolved
@@ -22,12 +22,8 @@
 import androidx.lifecycle.viewModelScope
 import dagger.hilt.android.lifecycle.HiltViewModel
 import earth.maps.cardinal.data.Place
-<<<<<<< HEAD
-import earth.maps.cardinal.data.room.PlaceDao
-=======
 import earth.maps.cardinal.data.room.SavedPlace
 import earth.maps.cardinal.data.room.SavedPlaceDao
->>>>>>> b901c5db
 import earth.maps.cardinal.transit.StopTime
 import earth.maps.cardinal.transit.TransitStop
 import earth.maps.cardinal.transit.TransitousService
@@ -163,11 +159,11 @@
         }
     }
 
-<<<<<<< HEAD
     override fun onCleared() {
         super.onCleared()
         refreshJob?.cancel()
-=======
+    }
+
     fun savePlace(place: Place) {
         viewModelScope.launch {
             placeDao.insertPlace(SavedPlace.fromPlace(place))
@@ -180,7 +176,6 @@
             placeDao.deletePlace(SavedPlace.fromPlace(place))
             isPlaceSaved.value = false
         }
->>>>>>> b901c5db
     }
 
     companion object {
